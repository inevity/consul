package agent

import (
	"github.com/hashicorp/consul/consul/structs"
)

// ServiceDefinition is used to JSON decode the Service definitions
type ServiceDefinition struct {
	ID      string
	Name    string
	Tags    []string
	Address string
	Port    int
	Check   CheckType
	Checks  CheckTypes
	Token   string
}

func (s *ServiceDefinition) NodeService() *structs.NodeService {
	ns := &structs.NodeService{
		ID:      s.ID,
		Service: s.Name,
		Tags:    s.Tags,
		Address: s.Address,
		Port:    s.Port,
	}
	if ns.ID == "" && ns.Service != "" {
		ns.ID = ns.Service
	}
	return ns
}

func (s *ServiceDefinition) CheckTypes() (checks CheckTypes) {
	s.Checks = append(s.Checks, &s.Check)
	for _, check := range s.Checks {
		if check.Valid() {
			checks = append(checks, check)
		}
	}
	return
}

// ChecKDefinition is used to JSON decode the Check definitions
type CheckDefinition struct {
	ID        string
	Name      string
	Notes     string
	ServiceID string
<<<<<<< HEAD
	Token     string
=======
	Status    string
>>>>>>> c92d45dd
	CheckType `mapstructure:",squash"`
}

func (c *CheckDefinition) HealthCheck(node string) *structs.HealthCheck {
	health := &structs.HealthCheck{
		Node:      node,
		CheckID:   c.ID,
		Name:      c.Name,
		Status:    structs.HealthCritical,
		Notes:     c.Notes,
		ServiceID: c.ServiceID,
	}
	if c.Status != "" {
		health.Status = c.Status
	}
	if health.CheckID == "" && health.Name != "" {
		health.CheckID = health.Name
	}
	return health
}

// persistedService is used to wrap a service definition and bundle it
// with an ACL token so we can restore both at a later agent start.
type persistedService struct {
	Token   string
	Service *structs.NodeService
}<|MERGE_RESOLUTION|>--- conflicted
+++ resolved
@@ -46,11 +46,8 @@
 	Name      string
 	Notes     string
 	ServiceID string
-<<<<<<< HEAD
 	Token     string
-=======
 	Status    string
->>>>>>> c92d45dd
 	CheckType `mapstructure:",squash"`
 }
 
